<script lang="ts">
  import { onMount } from 'svelte';
  import { navigate } from 'svelte-routing';
  import { formatAddress, formatBalance } from '@app/utils';
  import { session } from '@app/session';
  import type { Config } from '@app/config';

<<<<<<< HEAD
  import Connect from "@app/Components/Wallet/Connect.svelte";
  import Modal from "@app/Components/Modal/Modal.svelte";
  import Loading from "@app/Components/Loading.svelte";
  import Message from "@app/Message.svelte";
=======
  import Connect from '@app/Connect.svelte';
  import Modal from '@app/Modal.svelte';
  import Loading from '@app/Loading.svelte';
  import Message from '@app/Message.svelte';
>>>>>>> d81193d9

  import { registrar, registrationFee } from './registrar';

  enum State {
    CheckingAvailability,
    CheckingFailed,
    NameAvailable,
    NameUnavailable,
  }

  export let config: Config;
  export let subdomain: string;
  export let owner: string | null;

  let fee: string;
  let state = State.CheckingAvailability;
  let error: string | null = null;
  $: registrationOwner = owner || ($session && $session.address);

  function begin() {
    navigate(
      `/registrations/${subdomain}/submit?${
        registrationOwner
          ? new URLSearchParams({ owner: registrationOwner })
          : ""
      }`
    );
  }

  onMount(async () => {
    try {
      const [_fee, isAvailable] = await Promise.all([
        registrationFee(config),
        registrar(config).available(subdomain),
      ]);

      fee = formatBalance(_fee);

      if (isAvailable) {
        state = State.NameAvailable;
      } else {
        state = State.NameUnavailable;
      }
    } catch (err) {
      state = State.CheckingFailed;
      error = err.message;
    }
  });
</script>

<Modal narrow>
  <span slot="title">
    <div>🌐</div>
    <span>Register a name</span>
  </span>

  <span slot="subtitle">
    {subdomain}.{config.registrar.domain}
  </span>

  <span slot="body">
    {#if state === State.NameAvailable}
      {#if registrationOwner}
        The name <strong>{subdomain}</strong> is available for registration
        under account <strong>{formatAddress(registrationOwner)}</strong>
        for <strong>{fee} RAD</strong>.
      {:else}
        The name <strong>{subdomain}</strong> is available
        for <strong>{fee} RAD</strong>.
      {/if}
    {:else if state === State.NameUnavailable}
      The name <span class="highlight">{subdomain}</span> is not available for registration.
    {:else if state === State.CheckingAvailability}
      <Loading small center />
    {:else if state === State.CheckingFailed && error}
      <Message error>
        <strong>Error:</strong> {error}
      </Message>
    {/if}
  </span>

  <span slot="actions">
    {#if state === State.NameAvailable}
      {#if $session}
        <button on:click={begin} class="primary register">
          Begin registration &rarr;
        </button>
      {:else}
        <Connect caption="Connect to register" className="primary" {config} />
      {/if}

      <button on:click={() => navigate("/registrations")} class="text">
        Cancel
      </button>
    {:else if state === State.NameUnavailable || state === State.CheckingFailed}
      <button on:click={() => navigate("/registrations")} class="">
        Back
      </button>
    {/if}
  </span>
</Modal><|MERGE_RESOLUTION|>--- conflicted
+++ resolved
@@ -4,19 +4,10 @@
   import { formatAddress, formatBalance } from '@app/utils';
   import { session } from '@app/session';
   import type { Config } from '@app/config';
-
-<<<<<<< HEAD
-  import Connect from "@app/Components/Wallet/Connect.svelte";
-  import Modal from "@app/Components/Modal/Modal.svelte";
-  import Loading from "@app/Components/Loading.svelte";
-  import Message from "@app/Message.svelte";
-=======
-  import Connect from '@app/Connect.svelte';
-  import Modal from '@app/Modal.svelte';
-  import Loading from '@app/Loading.svelte';
+  import Connect from '@app/Components/Wallet/Connect.svelte';
+  import Modal from '@app/Components/Modal/Modal.svelte';
+  import Loading from '@app/Components/Loading.svelte';
   import Message from '@app/Message.svelte';
->>>>>>> d81193d9
-
   import { registrar, registrationFee } from './registrar';
 
   enum State {
