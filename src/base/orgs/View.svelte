<script lang="ts">
<<<<<<< HEAD
  import * as ethers from "ethers";
  import { onMount } from "svelte";
  import type { SvelteComponent } from "svelte";
  import Link from "@app/Link.svelte";
  import type { Config } from "@app/config";
  import type { Registration } from "@app/base/registrations/registrar";
  import { getRegistration } from "@app/base/registrations/registrar";
  import { parseEnsLabel, explorerLink } from "@app/utils";
  import { session } from "@app/session";
  import Loading from "@app/Components/Loading.svelte";
  import Modal from "@app/Components/Modal/Modal.svelte";
  import Error from "@app/Error.svelte";
  import Icon from "@app/Components/Icon.svelte";
  import Blockies from "@app/Blockies.svelte";
  import SetName from "@app/ens/SetName.svelte";
  import Project from "@app/base/projects/Widget.svelte";
  import Address from "@app/Address.svelte";
  import Message from "@app/Message.svelte";
  import * as utils from "@app/utils";
=======
  import * as ethers from 'ethers';
  import { onMount } from 'svelte';
  import type { SvelteComponent } from 'svelte';
  import Link from '@app/Link.svelte';
  import type { Config } from '@app/config';
  import type { Registration } from '@app/base/registrations/registrar';
  import { getRegistration } from '@app/base/registrations/registrar';
  import { parseEnsLabel, explorerLink } from '@app/utils';
  import { session } from '@app/session';
  import Loading from '@app/Loading.svelte';
  import Modal from '@app/Modal.svelte';
  import Error from '@app/Error.svelte';
  import Icon from '@app/Icon.svelte';
  import Blockies from '@app/Blockies.svelte';
  import SetName from '@app/ens/SetName.svelte';
  import Project from '@app/base/projects/Widget.svelte';
  import Address from '@app/Address.svelte';
  import Message from '@app/Message.svelte';
  import * as utils from '@app/utils';
>>>>>>> d81193d9

  import { Org } from "./Org";
  import TransferOwnership from "./TransferOwnership.svelte";

  export let address: string;
  export let config: Config;

  let registration: Registration | null = null;
  let name: string | null = null;

  const back = () => window.history.back();

  onMount(async () => {
    name = await config.provider.lookupAddress(address);
    if (name) registration = await getRegistration(name, config);
  });

  let setNameForm: typeof SvelteComponent | null = null;
  const setName = () => {
    setNameForm = SetName;
  };

  let transferOwnerForm: typeof SvelteComponent | null = null;
  const transferOwnership = () => {
    transferOwnerForm = TransferOwnership;
  };

  $: label = name && parseEnsLabel(name, config);
<<<<<<< HEAD
  $: isOwner = (org: Org): boolean =>
    $session ? utils.isAddressEqual(org.owner, $session.address) : false;
=======
  $: isOwner = (org: Org): boolean => $session
    ? utils.isAddressEqual(org.owner, $session.address)
    : false;
>>>>>>> d81193d9
  $: isAuthorized = async (org: Org): Promise<boolean> => {
    if ($session) {
      if (isOwner(org)) {
        return true;
      }
      return await org.isMember($session.address, config);
    }
    return false;
  };
</script>

<<<<<<< HEAD
=======
<style>
  main {
    padding: 5rem 0;
  }
  main > header {
    display: flex;
    align-items: center;
    justify-content: left;
    margin-bottom: 2rem;
  }
  main > header > * {
    margin: 0 1rem 0 0;
  }
  .info {
    display: flex;
    flex-direction: column;
    justify-content: center;
    align-items: left;
  }
  .info a {
    border: none;
  }
  .fields {
    display: grid;
    grid-template-columns: 5rem 4fr 2fr;
    grid-gap: 1rem 2rem;
  }
  .fields > div {
    justify-self: start;
    align-self: center;
    height: 2rem;
    line-height: 2rem;
  }
  .avatar {
    width: 64px;
    height: 64px;
  }
  .avatar img {
    width: 100%;
    height: 100%;
    border-radius: 50%;
  }
  .links {
    display: flex;
    align-items: center;
    justify-content: left;
  }
  .url {
    display: flex; /* Ensures correct vertical positioning of icons */
    margin-right: 1rem;
  }
  .projects {
    margin-top: 2rem;
  }
  .projects .project {
    margin-bottom: 1rem;
  }
  .members {
    margin-top: 2rem;
    display: flex;
  }
  .members .member {
    display: flex;
    align-items: center;
    margin-right: 1.5rem;
  }
  .members .member a {
    border-bottom: none;
  }
  .members .member-icon {
    width: 2rem;
    height: 2rem;
    margin-right: 1rem;
  }
</style>

>>>>>>> d81193d9
{#await Org.get(address, config)}
  <Loading fadeIn />
{:then org}
  {#if org}
    <main>
      <header>
        <div class="avatar">
          {#if registration && registration.avatar}
            <img src={registration.avatar} alt="avatar" />
          {:else}
            <Blockies address={org.address} />
          {/if}
        </div>
        <div class="info">
          <span class="title bold">
            {registration ? label : ethers.utils.getAddress(address)}
          </span>
          <div class="links">
            {#if registration}
              {#if registration.url}
                <a class="url" href={registration.url}>{registration.url}</a>
              {/if}
              {#if registration.twitter}
                <a class="url" href={registration.twitter}>
                  <Icon name="twitter" />
                </a>
              {/if}
              {#if registration.github}
                <a class="url" href={registration.github}>
                  <Icon name="github" />
                </a>
              {/if}
            {/if}
          </div>
        </div>
      </header>

      <div class="fields">
        <!-- Address -->
        <div class="label">Address</div>
        <div><Address {config} address={org.address} /></div>
        <div />
        <!-- Owner -->
        <div class="label">Owner</div>
        <div><Address resolve {config} address={org.owner} /></div>
        <div>
          {#if isOwner(org)}
            <button class="tiny secondary" on:click={transferOwnership}>
              Transfer
            </button>
          {/if}
        </div>
        <!-- Name -->
        <div class="label">Name</div>
        <div>
          {#await org.lookupAddress(config)}
            <div class="loading"><Loading small /></div>
          {:then name}
            {#if name}
              <Link to={`/registrations/${label}`}>{name}</Link>
            {:else}
              <span class="subtle">Not set</span>
            {/if}
          {/await}
        </div>
        <div>
          {#await isAuthorized(org)}
            <!-- Loading -->
          {:then authorized}
            {#if authorized}
              <button class="tiny secondary" on:click={setName}> Set </button>
            {/if}
          {/await}
        </div>
      </div>

      <div class="members">
        {#await org.getMembers(config)}
          <Loading center />
        {:then members}
          {#each members as address}
            <div class="member">
              <div class="member-icon">
                <Blockies {address} />
              </div>
              <a
                href={explorerLink(address, config)}
                target="_blank"
                class="member"
              >
                {utils.formatAddress(address)}
              </a>
            </div>
          {/each}
        {/await}
      </div>

      <div class="projects">
        {#await org.getProjects(config)}
          <Loading center />
        {:then projects}
          {#each projects as project}
            <div class="project">
              <Project {project} org={org.address} {config} />
            </div>
          {/each}
        {:catch err}
          <Message error>
            <strong>Error: </strong> failed to load projects: {err.message}.
          </Message>
        {/await}
      </div>
    </main>
  {:else}
    <Modal subtle>
      <span slot="title">🏜️</span>
      <span slot="body">
        <p class="highlight"><strong>{address}</strong></p>
        <p>Sorry, there is no Org at this address.</p>
        {#if utils.isAddress(address)}
          <p>
            <a href={explorerLink(address, config)} class="link" target="_blank"
              >View in explorer</a
            >
            <span class="faded">↗</span>
          </p>
        {/if}
      </span>
      <span slot="actions">
        <button on:click={back}> Back </button>
      </span>
    </Modal>
  {/if}
  <svelte:component
    this={setNameForm}
    {org}
    {config}
    on:close={() => (setNameForm = null)}
  />
  <svelte:component
    this={transferOwnerForm}
    {org}
    {config}
    on:close={() => (transferOwnerForm = null)}
  />
{:catch err}
  <Error error={err} />
{/await}

<style>
  main {
    padding: 5rem 0;
  }
  main > header {
    display: flex;
    align-items: center;
    justify-content: left;
    margin-bottom: 2rem;
  }
  main > header > * {
    margin: 0 1rem 0 0;
  }
  .info {
    display: flex;
    flex-direction: column;
    justify-content: center;
    align-items: left;
  }
  .info a {
    border: none;
  }
  .fields {
    display: grid;
    grid-template-columns: 5rem 4fr 2fr;
    grid-gap: 1rem 2rem;
  }
  .fields > div {
    justify-self: start;
    align-self: center;
    height: 2rem;
    line-height: 2rem;
  }
  .avatar {
    width: 64px;
    height: 64px;
  }
  .avatar img {
    width: 100%;
    height: 100%;
    border-radius: 50%;
  }
  .links {
    display: flex;
    align-items: center;
    justify-content: left;
  }
  .url {
    display: flex; /* Ensures correct vertical positioning of icons */
    margin-right: 1rem;
  }
  .projects {
    margin-top: 2rem;
  }
  .projects .project {
    margin-bottom: 1rem;
  }
  .members {
    margin-top: 2rem;
    display: flex;
  }
  .members .member {
    display: flex;
    align-items: center;
    margin-right: 1.5rem;
  }
  .members .member a {
    border-bottom: none;
  }
  .members .member-icon {
    width: 2rem;
    height: 2rem;
    margin-right: 1rem;
  }
</style><|MERGE_RESOLUTION|>--- conflicted
+++ resolved
@@ -1,25 +1,4 @@
-<script lang="ts">
-<<<<<<< HEAD
-  import * as ethers from "ethers";
-  import { onMount } from "svelte";
-  import type { SvelteComponent } from "svelte";
-  import Link from "@app/Link.svelte";
-  import type { Config } from "@app/config";
-  import type { Registration } from "@app/base/registrations/registrar";
-  import { getRegistration } from "@app/base/registrations/registrar";
-  import { parseEnsLabel, explorerLink } from "@app/utils";
-  import { session } from "@app/session";
-  import Loading from "@app/Components/Loading.svelte";
-  import Modal from "@app/Components/Modal/Modal.svelte";
-  import Error from "@app/Error.svelte";
-  import Icon from "@app/Components/Icon.svelte";
-  import Blockies from "@app/Blockies.svelte";
-  import SetName from "@app/ens/SetName.svelte";
-  import Project from "@app/base/projects/Widget.svelte";
-  import Address from "@app/Address.svelte";
-  import Message from "@app/Message.svelte";
-  import * as utils from "@app/utils";
-=======
+<script lang='ts'>
   import * as ethers from 'ethers';
   import { onMount } from 'svelte';
   import type { SvelteComponent } from 'svelte';
@@ -29,20 +8,19 @@
   import { getRegistration } from '@app/base/registrations/registrar';
   import { parseEnsLabel, explorerLink } from '@app/utils';
   import { session } from '@app/session';
-  import Loading from '@app/Loading.svelte';
-  import Modal from '@app/Modal.svelte';
+  import Loading from '@app/Components/Loading.svelte';
+  import Modal from '@app/Components/Modal/Modal.svelte';
   import Error from '@app/Error.svelte';
-  import Icon from '@app/Icon.svelte';
+  import Icon from '@app/Components/Icon.svelte';
   import Blockies from '@app/Blockies.svelte';
   import SetName from '@app/ens/SetName.svelte';
   import Project from '@app/base/projects/Widget.svelte';
   import Address from '@app/Address.svelte';
   import Message from '@app/Message.svelte';
   import * as utils from '@app/utils';
->>>>>>> d81193d9
-
-  import { Org } from "./Org";
-  import TransferOwnership from "./TransferOwnership.svelte";
+
+  import { Org } from './Org';
+  import TransferOwnership from './TransferOwnership.svelte';
 
   export let address: string;
   export let config: Config;
@@ -68,14 +46,9 @@
   };
 
   $: label = name && parseEnsLabel(name, config);
-<<<<<<< HEAD
-  $: isOwner = (org: Org): boolean =>
-    $session ? utils.isAddressEqual(org.owner, $session.address) : false;
-=======
   $: isOwner = (org: Org): boolean => $session
     ? utils.isAddressEqual(org.owner, $session.address)
     : false;
->>>>>>> d81193d9
   $: isAuthorized = async (org: Org): Promise<boolean> => {
     if ($session) {
       if (isOwner(org)) {
@@ -87,115 +60,36 @@
   };
 </script>
 
-<<<<<<< HEAD
-=======
-<style>
-  main {
-    padding: 5rem 0;
-  }
-  main > header {
-    display: flex;
-    align-items: center;
-    justify-content: left;
-    margin-bottom: 2rem;
-  }
-  main > header > * {
-    margin: 0 1rem 0 0;
-  }
-  .info {
-    display: flex;
-    flex-direction: column;
-    justify-content: center;
-    align-items: left;
-  }
-  .info a {
-    border: none;
-  }
-  .fields {
-    display: grid;
-    grid-template-columns: 5rem 4fr 2fr;
-    grid-gap: 1rem 2rem;
-  }
-  .fields > div {
-    justify-self: start;
-    align-self: center;
-    height: 2rem;
-    line-height: 2rem;
-  }
-  .avatar {
-    width: 64px;
-    height: 64px;
-  }
-  .avatar img {
-    width: 100%;
-    height: 100%;
-    border-radius: 50%;
-  }
-  .links {
-    display: flex;
-    align-items: center;
-    justify-content: left;
-  }
-  .url {
-    display: flex; /* Ensures correct vertical positioning of icons */
-    margin-right: 1rem;
-  }
-  .projects {
-    margin-top: 2rem;
-  }
-  .projects .project {
-    margin-bottom: 1rem;
-  }
-  .members {
-    margin-top: 2rem;
-    display: flex;
-  }
-  .members .member {
-    display: flex;
-    align-items: center;
-    margin-right: 1.5rem;
-  }
-  .members .member a {
-    border-bottom: none;
-  }
-  .members .member-icon {
-    width: 2rem;
-    height: 2rem;
-    margin-right: 1rem;
-  }
-</style>
-
->>>>>>> d81193d9
 {#await Org.get(address, config)}
   <Loading fadeIn />
 {:then org}
   {#if org}
     <main>
       <header>
-        <div class="avatar">
+        <div class='avatar'>
           {#if registration && registration.avatar}
-            <img src={registration.avatar} alt="avatar" />
+            <img src={registration.avatar} alt='avatar' />
           {:else}
             <Blockies address={org.address} />
           {/if}
         </div>
-        <div class="info">
-          <span class="title bold">
+        <div class='info'>
+          <span class='title bold'>
             {registration ? label : ethers.utils.getAddress(address)}
           </span>
-          <div class="links">
+          <div class='links'>
             {#if registration}
               {#if registration.url}
-                <a class="url" href={registration.url}>{registration.url}</a>
+                <a class='url' href={registration.url}>{registration.url}</a>
               {/if}
               {#if registration.twitter}
-                <a class="url" href={registration.twitter}>
-                  <Icon name="twitter" />
+                <a class='url' href={registration.twitter}>
+                  <Icon name='twitter' />
                 </a>
               {/if}
               {#if registration.github}
-                <a class="url" href={registration.github}>
-                  <Icon name="github" />
+                <a class='url' href={registration.github}>
+                  <Icon name='github' />
                 </a>
               {/if}
             {/if}
@@ -203,31 +97,31 @@
         </div>
       </header>
 
-      <div class="fields">
+      <div class='fields'>
         <!-- Address -->
-        <div class="label">Address</div>
+        <div class='label'>Address</div>
         <div><Address {config} address={org.address} /></div>
         <div />
         <!-- Owner -->
-        <div class="label">Owner</div>
+        <div class='label'>Owner</div>
         <div><Address resolve {config} address={org.owner} /></div>
         <div>
           {#if isOwner(org)}
-            <button class="tiny secondary" on:click={transferOwnership}>
+            <button class='tiny secondary' on:click={transferOwnership}>
               Transfer
             </button>
           {/if}
         </div>
         <!-- Name -->
-        <div class="label">Name</div>
+        <div class='label'>Name</div>
         <div>
           {#await org.lookupAddress(config)}
-            <div class="loading"><Loading small /></div>
+            <div class='loading'><Loading small /></div>
           {:then name}
             {#if name}
               <Link to={`/registrations/${label}`}>{name}</Link>
             {:else}
-              <span class="subtle">Not set</span>
+              <span class='subtle'>Not set</span>
             {/if}
           {/await}
         </div>
@@ -236,25 +130,25 @@
             <!-- Loading -->
           {:then authorized}
             {#if authorized}
-              <button class="tiny secondary" on:click={setName}> Set </button>
+              <button class='tiny secondary' on:click={setName}> Set </button>
             {/if}
           {/await}
         </div>
       </div>
 
-      <div class="members">
+      <div class='members'>
         {#await org.getMembers(config)}
           <Loading center />
         {:then members}
           {#each members as address}
-            <div class="member">
-              <div class="member-icon">
+            <div class='member'>
+              <div class='member-icon'>
                 <Blockies {address} />
               </div>
               <a
                 href={explorerLink(address, config)}
-                target="_blank"
-                class="member"
+                target='_blank'
+                class='member'
               >
                 {utils.formatAddress(address)}
               </a>
@@ -263,12 +157,12 @@
         {/await}
       </div>
 
-      <div class="projects">
+      <div class='projects'>
         {#await org.getProjects(config)}
           <Loading center />
         {:then projects}
           {#each projects as project}
-            <div class="project">
+            <div class='project'>
               <Project {project} org={org.address} {config} />
             </div>
           {/each}
@@ -281,20 +175,20 @@
     </main>
   {:else}
     <Modal subtle>
-      <span slot="title">🏜️</span>
-      <span slot="body">
-        <p class="highlight"><strong>{address}</strong></p>
+      <span slot='title'>🏜️</span>
+      <span slot='body'>
+        <p class='highlight'><strong>{address}</strong></p>
         <p>Sorry, there is no Org at this address.</p>
         {#if utils.isAddress(address)}
           <p>
-            <a href={explorerLink(address, config)} class="link" target="_blank"
+            <a href={explorerLink(address, config)} class='link' target='_blank'
               >View in explorer</a
             >
-            <span class="faded">↗</span>
+            <span class='faded'>↗</span>
           </p>
         {/if}
       </span>
-      <span slot="actions">
+      <span slot='actions'>
         <button on:click={back}> Back </button>
       </span>
     </Modal>
