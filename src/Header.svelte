<script lang="ts">
  // TODO: Shorten tx hash
  import { link } from "svelte-routing";
  import { formatBalance, formatAddress } from "@app/utils";
<<<<<<< HEAD
  import { error, Failure } from "@app/error";
  import { state } from "@app/session";
  import type { Session } from "@app/session";
  import Loading from "@app/Components/Loading.svelte";
  import Logo from "./Components/Logo.svelte";
  import Connect from "./Components/Wallet/Connect.svelte";
  import type { Config } from "@app/config";
=======
  import { error, Failure } from '@app/error';
  import { disconnectWallet } from "@app/session";
  import type { Session } from '@app/session';
  import Loading from '@app/Loading.svelte';
  import Logo from './Logo.svelte';
  import Connect from './Connect.svelte';
  import type { Config } from '@app/config';
>>>>>>> d81193d9

  export let session: Session | null;
  export let config: Config | null;
console.log(config, "confg")
  let sessionButton: HTMLElement | null = null;
  let sessionButtonHover = false;
  $: address = session && session.address;
  $: tokenBalance = session && session.tokenBalance;
</script>

{#if $error}
  {#if $error.type === Failure.TransactionFailed}
    <div class="error">
      {#if $error.message}
        <strong>Error:</strong> {$error.message}
      {:else if $error.txHash}
        <strong>Error:</strong> Transaction
        <a href="https://etherscan.io/tx/{$error.txHash}">{$error.txHash}</a> failed.
      {/if}
    </div>
  {/if}
{/if}

<header>
  <div class="left">
    <a use:link href="/"><Logo /></a>
    <div class="nav">
      <a use:link href="/registrations">Register</a>
      <a use:link href="/vesting/">Vesting</a>
      <a use:link href="/orgs/">Orgs</a>
    </div>
  </div>

  <div class="right">
    {#if config && config.network.name == "ropsten"}
      <span class="network">Ropsten</span>
    {:else if config && config.network.name == "rinkeby"}
      <span class="network">Rinkeby</span>
    {:else if config && config.network.name == "homestead"}
      <!-- Don't show anything -->
    {:else}
      <span class="network unavailable">No Network</span>
    {/if}

    {#if address}
      <span class="balance">
        {#if tokenBalance}
          {formatBalance(tokenBalance)} <strong>RAD</strong>
        {:else}
          <Loading small />
        {/if}
      </span>

      <button
        class="address outline small"
        bind:this={sessionButton}
        on:click={state.disconnect}
        on:mouseover={() => (sessionButtonHover = true)}
        on:mouseout={() => (sessionButtonHover = false)}
      >
        {#if sessionButtonHover}
          Disconnect
        {:else}
          {formatAddress(address)}
        {/if}
      </button>
    {:else if config}
      <span class="connect">
        <Connect className="small" {config} />
      </span>
    {/if}
  </div>
</header>

<style>
  header {
    display: flex;
    justify-content: space-between;
    align-items: center;
    margin: 0;
    padding: 1.5rem;
  }
  header .nav {
    display: inline-block;
    height: 100%;
    margin-left: 1.5rem;
    white-space: nowrap;
  }
  header .nav a {
    display: inline-block;
    padding: 0.5rem 0.5rem;
    margin-right: 1.5rem;
    font-weight: 500;
    color: var(--color-foreground-6);
  }
  header .nav a:hover {
    color: var(--color-foreground);
  }
  header .left,
  header .right {
    display: flex;
    align-items: center;
  }
  .error {
    text-align: center;
    color: var(--color-negative);
    border: 1px solid var(--color-negative);
    padding: 0.5rem;
  }
  .error a {
    color: var(--color-negative);
    text-decoration: none;
    border-bottom: dotted var(--color-negative) 1px;
  }
  .error a:hover {
    text-decoration: none;
  }
  .address {
    margin-left: 2rem;
    width: 9.75rem;
  }
  .connect {
    display: inline-block;
    margin-left: 2rem;
  }
  .network {
    color: var(--color-tertiary);
    background-color: var(--color-tertiary-background);
    line-height: 1.5em;
    padding: 0.5rem 1rem;
    border-radius: var(--border-radius);
  }
  .network.unavailable {
    color: #888;
    background-color: #ffffff11;
  }
  .network:last-child {
    margin-right: 0;
  }

  .balance {
    margin-left: 2rem;
    white-space: nowrap;
  }

  @media (max-width: 800px) {
    .balance {
      display: none;
    }
  }
  @media (max-width: 720px) {
    .network {
      display: none;
    }
  }
<<<<<<< HEAD
</style>
=======
</style>

{#if $error}
  {#if $error.type === Failure.TransactionFailed}
    <div class="error">
      {#if $error.message}
        <strong>Error:</strong> {$error.message}
      {:else if $error.txHash}
        <strong>Error:</strong> Transaction <a href="https://etherscan.io/tx/{$error.txHash}">{$error.txHash}</a> failed.
      {/if}
    </div>
  {/if}
{/if}

<header>
  <div class="left">
    <a use:link href="/"><Logo /></a>
    <div class="nav">
      <a use:link href="/registrations">Register</a>
      <a use:link href="/vesting/">Vesting</a>
      <a use:link href="/orgs/">Orgs</a>
    </div>
  </div>

  <div class="right">
    {#if config && config.network.name == 'ropsten'}
      <span class="network">Ropsten</span>
    {:else if config && config.network.name == 'rinkeby'}
      <span class="network">Rinkeby</span>
    {:else if config && config.network.name == 'homestead'}
      <!-- Don't show anything -->
    {:else}
      <span class="network unavailable">No Network</span>
    {/if}

    {#if address}
      <span class="balance">
        {#if tokenBalance}
          {formatBalance(tokenBalance)} <strong>RAD</strong>
        {:else}
          <Loading small />
        {/if}
      </span>

      <button class="address outline small" bind:this={sessionButton}
        on:click={disconnectWallet}
        on:mouseover={() => sessionButtonHover = true}
        on:mouseout={() => sessionButtonHover = false}
      >
        {#if sessionButtonHover}
          Disconnect
        {:else}
          {formatAddress(address)}
        {/if}
      </button>
    {:else if config}
      <span class="connect">
        <Connect className="small" {config} />
      </span>
    {/if}
  </div>
</header>
>>>>>>> d81193d9
<|MERGE_RESOLUTION|>--- conflicted
+++ resolved
@@ -1,28 +1,18 @@
-<script lang="ts">
+<script lang='ts'>
   // TODO: Shorten tx hash
-  import { link } from "svelte-routing";
-  import { formatBalance, formatAddress } from "@app/utils";
-<<<<<<< HEAD
-  import { error, Failure } from "@app/error";
-  import { state } from "@app/session";
-  import type { Session } from "@app/session";
-  import Loading from "@app/Components/Loading.svelte";
-  import Logo from "./Components/Logo.svelte";
-  import Connect from "./Components/Wallet/Connect.svelte";
-  import type { Config } from "@app/config";
-=======
+  import { link } from 'svelte-routing';
+  import { formatBalance, formatAddress } from '@app/utils';
   import { error, Failure } from '@app/error';
-  import { disconnectWallet } from "@app/session";
+  import { state } from '@app/session';
   import type { Session } from '@app/session';
-  import Loading from '@app/Loading.svelte';
-  import Logo from './Logo.svelte';
-  import Connect from './Connect.svelte';
+  import Loading from '@app/Components/Loading.svelte';
+  import Logo from '@pp/Components/Logo.svelte';
+  import Connect from '@app/Components/Wallet/Connect.svelte';
   import type { Config } from '@app/config';
->>>>>>> d81193d9
 
   export let session: Session | null;
   export let config: Config | null;
-console.log(config, "confg")
+console.log(config, 'confg')
   let sessionButton: HTMLElement | null = null;
   let sessionButtonHover = false;
   $: address = session && session.address;
@@ -31,40 +21,40 @@
 
 {#if $error}
   {#if $error.type === Failure.TransactionFailed}
-    <div class="error">
+    <div class='error'>
       {#if $error.message}
         <strong>Error:</strong> {$error.message}
       {:else if $error.txHash}
         <strong>Error:</strong> Transaction
-        <a href="https://etherscan.io/tx/{$error.txHash}">{$error.txHash}</a> failed.
+        <a href='https://etherscan.io/tx/{$error.txHash}'>{$error.txHash}</a> failed.
       {/if}
     </div>
   {/if}
 {/if}
 
 <header>
-  <div class="left">
-    <a use:link href="/"><Logo /></a>
-    <div class="nav">
-      <a use:link href="/registrations">Register</a>
-      <a use:link href="/vesting/">Vesting</a>
-      <a use:link href="/orgs/">Orgs</a>
+  <div class='left'>
+    <a use:link href='/'><Logo /></a>
+    <div class='nav'>
+      <a use:link href='/registrations'>Register</a>
+      <a use:link href='/vesting/'>Vesting</a>
+      <a use:link href='/orgs/'>Orgs</a>
     </div>
   </div>
 
-  <div class="right">
-    {#if config && config.network.name == "ropsten"}
-      <span class="network">Ropsten</span>
-    {:else if config && config.network.name == "rinkeby"}
-      <span class="network">Rinkeby</span>
-    {:else if config && config.network.name == "homestead"}
+  <div class='right'>
+    {#if config && config.network.name == 'ropsten'}
+      <span class='network'>Ropsten</span>
+    {:else if config && config.network.name == 'rinkeby'}
+      <span class='network'>Rinkeby</span>
+    {:else if config && config.network.name == 'homestead'}
       <!-- Don't show anything -->
     {:else}
-      <span class="network unavailable">No Network</span>
+      <span class='network unavailable'>No Network</span>
     {/if}
 
     {#if address}
-      <span class="balance">
+      <span class='balance'>
         {#if tokenBalance}
           {formatBalance(tokenBalance)} <strong>RAD</strong>
         {:else}
@@ -73,7 +63,7 @@
       </span>
 
       <button
-        class="address outline small"
+        class='address outline small'
         bind:this={sessionButton}
         on:click={state.disconnect}
         on:mouseover={() => (sessionButtonHover = true)}
@@ -86,8 +76,8 @@
         {/if}
       </button>
     {:else if config}
-      <span class="connect">
-        <Connect className="small" {config} />
+      <span class='connect'>
+        <Connect className='small' {config} />
       </span>
     {/if}
   </div>
@@ -174,69 +164,4 @@
       display: none;
     }
   }
-<<<<<<< HEAD
-</style>
-=======
-</style>
-
-{#if $error}
-  {#if $error.type === Failure.TransactionFailed}
-    <div class="error">
-      {#if $error.message}
-        <strong>Error:</strong> {$error.message}
-      {:else if $error.txHash}
-        <strong>Error:</strong> Transaction <a href="https://etherscan.io/tx/{$error.txHash}">{$error.txHash}</a> failed.
-      {/if}
-    </div>
-  {/if}
-{/if}
-
-<header>
-  <div class="left">
-    <a use:link href="/"><Logo /></a>
-    <div class="nav">
-      <a use:link href="/registrations">Register</a>
-      <a use:link href="/vesting/">Vesting</a>
-      <a use:link href="/orgs/">Orgs</a>
-    </div>
-  </div>
-
-  <div class="right">
-    {#if config && config.network.name == 'ropsten'}
-      <span class="network">Ropsten</span>
-    {:else if config && config.network.name == 'rinkeby'}
-      <span class="network">Rinkeby</span>
-    {:else if config && config.network.name == 'homestead'}
-      <!-- Don't show anything -->
-    {:else}
-      <span class="network unavailable">No Network</span>
-    {/if}
-
-    {#if address}
-      <span class="balance">
-        {#if tokenBalance}
-          {formatBalance(tokenBalance)} <strong>RAD</strong>
-        {:else}
-          <Loading small />
-        {/if}
-      </span>
-
-      <button class="address outline small" bind:this={sessionButton}
-        on:click={disconnectWallet}
-        on:mouseover={() => sessionButtonHover = true}
-        on:mouseout={() => sessionButtonHover = false}
-      >
-        {#if sessionButtonHover}
-          Disconnect
-        {:else}
-          {formatAddress(address)}
-        {/if}
-      </button>
-    {:else if config}
-      <span class="connect">
-        <Connect className="small" {config} />
-      </span>
-    {/if}
-  </div>
-</header>
->>>>>>> d81193d9
+</style>