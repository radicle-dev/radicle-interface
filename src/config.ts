import { ethers } from "ethers";
import type { TypedDataSigner } from '@ethersproject/abstract-signer';
import SafeServiceClient from "@gnosis.pm/safe-service-client";
import CeramicClient from "@ceramicnetwork/http-client";
import { IDX } from "@ceramicstudio/idx";
import type WalletConnect from "@walletconnect/client";
import config from "@app/config.json";
import { WalletConnectSigner } from "./WalletConnectSigner";

declare global {
  interface Window {
    ethereum: any;
    registrarState: any;
  }
}
/// Gas limits for various transactions.
const gasLimits = {
  createOrg: 1_200_000,
};
export class Config {
  network: { name: string; chainId: number };
  registrar: { address: string; domain: string };
  radToken: { address: string };
  orgFactory: { address: string };
  reverseRegistrar: { address: string };
  orgs: { subgraph: string; contractHash: string };
  radicleBridge: { bridge: string };
  gasLimits: { createOrg: number };
  static walletConnect: WalletConnect;
  provider: ethers.providers.JsonRpcProvider;
  signer: ethers.Signer & TypedDataSigner | WalletConnectSigner | null;
  safe: {
    api?: string;
    client?: SafeServiceClient;
    viewer: string | null;
  };
  abi: { [contract: string]: string[] };
  seed: { api?: string };
  idx: { client: IDX };
  ceramic: { client: CeramicClient };
  tokens: string[];
  token: ethers.Contract;

  constructor(
    network: { name: string; chainId: number },
    provider: ethers.providers.JsonRpcProvider,
    signer: ethers.Signer & TypedDataSigner | WalletConnectSigner | null,
  ) {
    {
      const api = config.radicle.api;
      const cfg = (<Record<string, any>> config)[network.name];
      const ceramic = new CeramicClient(config.ceramic.api);
      const idx = new IDX({ ceramic });

      this.network = network;
      this.seed = { api };
      this.registrar = cfg.registrar;
      this.radToken = cfg.radToken;
      this.orgFactory = cfg.orgFactory;
      this.radicleBridge = { bridge: config.walletConnect.bridge };
      this.orgs = cfg.orgs;
      this.safe = cfg.safe;
      this.safe.client = this.safe.api
        ? new SafeServiceClient(this.safe.api)
        : undefined;
      this.provider = provider;
      this.signer = signer;
      this.gasLimits = gasLimits;
      this.abi = config.abi;
      this.idx = { client: idx };
      this.ceramic = { client: ceramic };
      this.tokens = cfg.tokens;
      this.token = new ethers.Contract(
        this.radToken.address,
        this.abi.token,
        this.provider,
      );
    }
  }

<<<<<<< HEAD
  setSigner(signer: WalletConnectSigner): void {
=======
    const ceramic = new CeramicClient(config.ceramic.api);
    const idx = new IDX({ ceramic });

    this.network = network;
    this.seed = { api };
    this.registrar = cfg.registrar;
    this.radToken = cfg.radToken;
    this.orgFactory = cfg.orgFactory;
    this.reverseRegistrar = cfg.reverseRegistrar;
    this.orgs = cfg.orgs;
    this.safe = cfg.safe;
    this.safe.client = this.safe.api
      ? new SafeServiceClient(this.safe.api)
      : undefined;
    this.provider = provider;
>>>>>>> b60e78fe
    this.signer = signer;
  }

  // Return the config with an overwritten seed URL.
  withSeed(seed: string): Config {
    const cfg = {} as Config;
    Object.assign(cfg, this);
    cfg.seed.api = seed;

    return cfg;
  }


}

function isMetamaskInstalled(): boolean {
  const { ethereum } = window;
  return Boolean(ethereum && ethereum.isMetaMask);
}

function isWalletConnectConnected(): boolean {
  if (Config.walletConnect?.connected) {
    return true;
  } else {
    return false;
  }
}

export async function getConfig(): Promise<Config> {

  let network = { name: "homestead", chainId: 1 };

  const metamask = isMetamaskInstalled() ? new ethers.providers.Web3Provider(window.ethereum) : null;

  if (metamask) {
    network = await metamask.ready;
  }

  const networkConfig = (<Record<string, any>> config)[network.name];
  if (!networkConfig) {
    throw `Network ${network.name} is not supported`;
  }

  function getProvider(): ethers.providers.JsonRpcProvider {
    // Use Alchemy in production, on mainnet.

    if (network.name === "homestead" && import.meta.env.PROD) {
      return new ethers.providers.AlchemyProvider(network.name, config.alchemy.key);
    } else if (isMetamaskInstalled()) {
      return new ethers.providers.Web3Provider(window.ethereum);
    } else {
      throw `No Web3 provider available.`;
    }
  }

  const provider = getProvider();

  let cfg: Config;

  if (isWalletConnectConnected()) {
    const signer = new WalletConnectSigner(Config.walletConnect, provider);

    cfg = new Config(network, provider, signer);
  } else if (isMetamaskInstalled()) {
    // If we have Metamask, use it as the signer, but try to use Alchemy
    // as the provider.
    cfg = new Config(network, provider, provider.getSigner());
  } else {
    // If we don't have Metamask, we default to Homestead.
    const network = { name: "homestead", chainId: 1 };
    cfg = new Config(network, provider, null);
  }
  console.log(cfg, "config");

  return cfg;
}<|MERGE_RESOLUTION|>--- conflicted
+++ resolved
@@ -78,25 +78,7 @@
     }
   }
 
-<<<<<<< HEAD
   setSigner(signer: WalletConnectSigner): void {
-=======
-    const ceramic = new CeramicClient(config.ceramic.api);
-    const idx = new IDX({ ceramic });
-
-    this.network = network;
-    this.seed = { api };
-    this.registrar = cfg.registrar;
-    this.radToken = cfg.radToken;
-    this.orgFactory = cfg.orgFactory;
-    this.reverseRegistrar = cfg.reverseRegistrar;
-    this.orgs = cfg.orgs;
-    this.safe = cfg.safe;
-    this.safe.client = this.safe.api
-      ? new SafeServiceClient(this.safe.api)
-      : undefined;
-    this.provider = provider;
->>>>>>> b60e78fe
     this.signer = signer;
   }
 
