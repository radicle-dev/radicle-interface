import { ethers } from "ethers";
import type { TypedDataSigner } from '@ethersproject/abstract-signer';
import SafeServiceClient from "@gnosis.pm/safe-service-client";
import CeramicClient from "@ceramicnetwork/http-client";
import { IDX } from "@ceramicstudio/idx";
import WalletConnect from "@walletconnect/client";
import config from "@app/config.json";
import { WalletConnectSigner } from "./WalletConnectSigner";

declare global {
  interface Window {
    ethereum: any;
    registrarState: any;
  }
}

export class Config {
  network: { name: string; chainId: number };
  registrar: { address: string; domain: string };
  radToken: { address: string };
  orgFactory: { address: string };
  orgs: { subgraph: string; contractHash: string };
  gasLimits: { createOrg: number };
  provider: ethers.providers.JsonRpcProvider;
  signer: ethers.Signer & TypedDataSigner | WalletConnectSigner | null;
  safe: {
    api?: string;
    client?: SafeServiceClient;
    viewer: string | null;
  };
  abi: { [contract: string]: string[] };
  seed: { api?: string };
  idx: { client: IDX };
  ceramic: { client: CeramicClient };
  tokens: string[];
  token: ethers.Contract;

  constructor(
    network: { name: string; chainId: number },
<<<<<<< HEAD
    provider: ethers.providers.JsonRpcProvider,
    signer: ethers.Signer & TypedDataSigner | WalletConnectSigner | null,
  ) {
    const cfg = (<Record<string, any>> config)[network.name];
    const api = config.radicle.api;
    if (!cfg) {
      throw `Network ${network.name} is not supported`;
    }
=======
    provider: ethers.providers.JsonRpcProvider | null,
    signer: ethers.Signer & TypedDataSigner | null,
  ) {
    const cfg = (<Record<string, any>> config)[network.name];
    const api = config.radicle.api;

    if (! cfg) {
      throw `Network ${network.name} is not supported`;
    }

    // Use Alchemy in production, on mainnet.
    provider = network.name === "homestead" && import.meta.env.PROD
      ? new ethers.providers.AlchemyProvider(network.name, config.alchemy.key)
      : provider;

    if (! provider) {
      throw `No Web3 provider available.`;
    }

>>>>>>> b6537bf2
    const ceramic = new CeramicClient(config.ceramic.api);
    const idx = new IDX({ ceramic });

    this.network = network;
    this.seed = { api };
    this.registrar = cfg.registrar;
    this.radToken = cfg.radToken;
    this.orgFactory = cfg.orgFactory;
    this.orgs = cfg.orgs;
    this.safe = cfg.safe;
    this.safe.client = this.safe.api
      ? new SafeServiceClient(this.safe.api)
      : undefined;
    this.provider = provider;
    this.signer = signer;
    this.gasLimits = gasLimits;
    this.abi = config.abi;
    this.idx = { client: idx };
    this.ceramic = { client: ceramic };
    this.tokens = cfg.tokens;
    this.token = new ethers.Contract(
      this.radToken.address,
      this.abi.token,
      this.provider,
    );
  }

  // Return the config with an overwritten seed URL.
  withSeed(seed: string): Config {
    const cfg = {} as Config;
    Object.assign(cfg, this);
    cfg.seed.api = seed;

    return cfg;
  }
}

/// Gas limits for various transactions.
const gasLimits = {
  createOrg: 1_200_000,
};

let walletConnect: WalletConnect;

function isMetamaskInstalled(): boolean {
  const { ethereum } = window;
  return Boolean(ethereum && ethereum.isMetaMask);
}

function isWalletConnectConnected(): boolean {
  const newWalletConnect = (): WalletConnect => {
    return new WalletConnect({
      bridge: "https://radicle.bridge.walletconnect.org",
    });
  };
  walletConnect = newWalletConnect();

  if (walletConnect.connected){
    return true;
  } else {
    return false;
  }
}

export async function getConfig(): Promise<Config> {
  let config: Config;

<<<<<<< HEAD
  const disconnect = async () => {
    await walletConnect.killSession().catch(() => {
      // When the user disconnects wallet-side, calling `killSession`
      // app-side trows an error because the wallet has already closed
      // its socket. Therefore, we simply ignore it.
    });
  };

  if (isWalletConnectConnected()){
    //ethereum provider
    const network = { name: "rinkeby", chainId: 4 };
    const provider = new ethers.providers.AlchemyProvider(network.name, alchemyApiKey);
    // instantiate wallet connect signer
    const signer = new WalletConnectSigner(walletConnect, provider, disconnect);

    config = new Config(network, provider, signer);
  } else if (isMetamaskInstalled()) {
    // If we have Metamask, use it as the signer, but try to use Alchemy
    // as the provider.
=======
  if (isMetamaskInstalled()) {
>>>>>>> b6537bf2
    const metamask = new ethers.providers.Web3Provider(window.ethereum);
    const network = await metamask.ready;
    config = new Config(network, metamask, metamask.getSigner());
  } else {
    // If we don't have Metamask, we default to Homestead.
    const network = { name: "homestead", chainId: 1 };
    config = new Config(network, null, null);
  }
  console.log(config);

  return config;
}<|MERGE_RESOLUTION|>--- conflicted
+++ resolved
@@ -1,4 +1,4 @@
-import { ethers } from "ethers";
+import { ethers, providers } from "ethers";
 import type { TypedDataSigner } from '@ethersproject/abstract-signer';
 import SafeServiceClient from "@gnosis.pm/safe-service-client";
 import CeramicClient from "@ceramicnetwork/http-client";
@@ -13,7 +13,12 @@
     registrarState: any;
   }
 }
+/// Gas limits for various transactions.
+const gasLimits = {
+  createOrg: 1_200_000,
+};
 
+let walletConnect: WalletConnect;
 export class Config {
   network: { name: string; chainId: number };
   registrar: { address: string; domain: string };
@@ -36,62 +41,41 @@
   token: ethers.Contract;
 
   constructor(
-    network: { name: string; chainId: number },
-<<<<<<< HEAD
+    network: {name: string; chainId: number},
+    cfg: Record<string, any>,
     provider: ethers.providers.JsonRpcProvider,
     signer: ethers.Signer & TypedDataSigner | WalletConnectSigner | null,
   ) {
-    const cfg = (<Record<string, any>> config)[network.name];
-    const api = config.radicle.api;
-    if (!cfg) {
-      throw `Network ${network.name} is not supported`;
+
+    {
+      const api = config.radicle.api;
+
+      const ceramic = new CeramicClient(config.ceramic.api);
+      const idx = new IDX({ ceramic });
+
+      this.network = network;
+      this.seed = { api };
+      this.registrar = cfg.registrar;
+      this.radToken = cfg.radToken;
+      this.orgFactory = cfg.orgFactory;
+      this.orgs = cfg.orgs;
+      this.safe = cfg.safe;
+      this.safe.client = this.safe.api
+        ? new SafeServiceClient(this.safe.api)
+        : undefined;
+      this.provider = provider;
+      this.signer = signer;
+      this.gasLimits = gasLimits;
+      this.abi = config.abi;
+      this.idx = { client: idx };
+      this.ceramic = { client: ceramic };
+      this.tokens = cfg.tokens;
+      this.token = new ethers.Contract(
+        this.radToken.address,
+        this.abi.token,
+        this.provider,
+      );
     }
-=======
-    provider: ethers.providers.JsonRpcProvider | null,
-    signer: ethers.Signer & TypedDataSigner | null,
-  ) {
-    const cfg = (<Record<string, any>> config)[network.name];
-    const api = config.radicle.api;
-
-    if (! cfg) {
-      throw `Network ${network.name} is not supported`;
-    }
-
-    // Use Alchemy in production, on mainnet.
-    provider = network.name === "homestead" && import.meta.env.PROD
-      ? new ethers.providers.AlchemyProvider(network.name, config.alchemy.key)
-      : provider;
-
-    if (! provider) {
-      throw `No Web3 provider available.`;
-    }
-
->>>>>>> b6537bf2
-    const ceramic = new CeramicClient(config.ceramic.api);
-    const idx = new IDX({ ceramic });
-
-    this.network = network;
-    this.seed = { api };
-    this.registrar = cfg.registrar;
-    this.radToken = cfg.radToken;
-    this.orgFactory = cfg.orgFactory;
-    this.orgs = cfg.orgs;
-    this.safe = cfg.safe;
-    this.safe.client = this.safe.api
-      ? new SafeServiceClient(this.safe.api)
-      : undefined;
-    this.provider = provider;
-    this.signer = signer;
-    this.gasLimits = gasLimits;
-    this.abi = config.abi;
-    this.idx = { client: idx };
-    this.ceramic = { client: ceramic };
-    this.tokens = cfg.tokens;
-    this.token = new ethers.Contract(
-      this.radToken.address,
-      this.abi.token,
-      this.provider,
-    );
   }
 
   // Return the config with an overwritten seed URL.
@@ -102,14 +86,10 @@
 
     return cfg;
   }
+
+
+
 }
-
-/// Gas limits for various transactions.
-const gasLimits = {
-  createOrg: 1_200_000,
-};
-
-let walletConnect: WalletConnect;
 
 function isMetamaskInstalled(): boolean {
   const { ethereum } = window;
@@ -132,9 +112,37 @@
 }
 
 export async function getConfig(): Promise<Config> {
-  let config: Config;
 
-<<<<<<< HEAD
+  let network = {name: "homestead", chainId: 1};
+
+  const metamask = isMetamaskInstalled() ? new ethers.providers.Web3Provider(window.ethereum) : null;
+
+  if (metamask){
+    network = await metamask.ready;
+  }
+
+
+  const networkConfig = (<Record<string, any>> config)[network.name];
+  if (!networkConfig) {
+    throw `Network ${network.name} is not supported`;
+  }
+
+  function getProvider(): ethers.providers.JsonRpcProvider {
+    // Use Alchemy in production, on mainnet.
+    let provider;
+
+    if (network.name === "homestead" && import.meta.env.PROD) {
+      provider = new ethers.providers.AlchemyProvider(network.name, config.alchemy.key);
+    } else if (isMetamaskInstalled()){
+      provider = new ethers.providers.Web3Provider(window.ethereum);
+    }
+    if (! provider) {
+      throw `No Web3 provider available.`;
+    }
+    return provider;
+  }
+
+
   const disconnect = async () => {
     await walletConnect.killSession().catch(() => {
       // When the user disconnects wallet-side, calling `killSession`
@@ -143,29 +151,25 @@
     });
   };
 
+  const provider = getProvider();
+
+  let cfg: Config;
+
   if (isWalletConnectConnected()){
-    //ethereum provider
-    const network = { name: "rinkeby", chainId: 4 };
-    const provider = new ethers.providers.AlchemyProvider(network.name, alchemyApiKey);
-    // instantiate wallet connect signer
     const signer = new WalletConnectSigner(walletConnect, provider, disconnect);
 
-    config = new Config(network, provider, signer);
+    cfg = new Config(network, networkConfig, provider, signer);
   } else if (isMetamaskInstalled()) {
     // If we have Metamask, use it as the signer, but try to use Alchemy
     // as the provider.
-=======
-  if (isMetamaskInstalled()) {
->>>>>>> b6537bf2
-    const metamask = new ethers.providers.Web3Provider(window.ethereum);
-    const network = await metamask.ready;
-    config = new Config(network, metamask, metamask.getSigner());
+
+    cfg = new Config(network, networkConfig, provider, provider.getSigner());
   } else {
     // If we don't have Metamask, we default to Homestead.
     const network = { name: "homestead", chainId: 1 };
-    config = new Config(network, null, null);
+    cfg = new Config(network, networkConfig, provider, null);
   }
-  console.log(config);
+  console.log(cfg);
 
-  return config;
+  return cfg;
 }