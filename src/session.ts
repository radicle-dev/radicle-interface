import { get, writable, derived, Readable } from "svelte/store";
import type { BigNumber } from 'ethers';
import type { TransactionReceipt, TransactionResponse } from '@ethersproject/providers';
import { Config, getConfig } from "@app/config";
import { Unreachable, assert, assertEq } from "@app/error";
import WalletConnect from "@walletconnect/client";
import * as ethers from "ethers";
import { WalletConnectSigner } from "@app/WalletConnectSigner";

export enum Connection {
  Disconnected,
  Connecting,
  Connected
}

export enum ConnectionModalStateType {
  Open,
  Close
}

export type TxState =
    { state: 'signing' }
  | { state: 'pending'; hash: string }
  | { state: 'success'; hash: string; blockHash: string; blockNumber: number }
  | { state: 'fail'; hash: string; blockHash: string; blockNumber: number; error: string }
  | null;

export type State =
    { connection: Connection.Disconnected }
  | { connection: Connection.Connecting }
  | { connection: Connection.Connected; session: Session };
export interface Session {
  address: string;
  tokenBalance: BigNumber | null; // `null` means it isn't loaded yet.
  tx: TxState;
}

export type ConnectionModalState = { status: ConnectionModalStateType.Open; modalProps: ConnectionModalProps } | { status: ConnectionModalStateType.Close; modalProps: null };
export interface ConnectionModalProps {
  config: Config;
  uri: string;
}
export interface Store extends Readable<State> {
  connectMetamask(config: Config): Promise<void>;
  updateBalance(n: BigNumber): void;
  refreshBalance(config: Config): Promise<void>;
  provider: ethers.providers.Provider;
  signer: ethers.Signer;
  connectWalletConnect(config: Config): Promise<void>;
  setTxSigning(): void;
  setTxPending(tx: TransactionResponse): void;
  setTxConfirmed(tx: TransactionReceipt): void;
  setChangedAccount(address: string): void;
}

const modalStore = writable<ConnectionModalState>({ status: ConnectionModalStateType.Close, modalProps: null });
export const store = derived(modalStore, ($store) => $store);

export const loadState = (initial: State): Store => {
  const store = writable<State>(initial);
  const session = window.localStorage.getItem("session");
  function newWalletConnect(config: Config): WalletConnect {

    walletConnect = new WalletConnect({
      bridge: config.radicleBridge.bridge,
      qrcodeModal: {
        open: (uri: string, onClose, _opts?: unknown) => {
          modalStore.set({ status: ConnectionModalStateType.Open, modalProps: { uri, config } });
          console.log(_opts);
          onClose();
        },
        close: () => {
          modalStore.set({ status: ConnectionModalStateType.Close, modalProps: null });
        },
      },
    });

    return walletConnect;
  }
  if (session) store.set({ connection: Connection.Connected, session: JSON.parse(session) });

  let walletConnect: any;
  let network;
  //ethereum provider
  let provider: any;
  // instantiate wallet connect signer
  let signer: any;

  // Connect to a wallet using walletconnect
  const connectWalletConnect = async (config: Config) => {
    walletConnect = newWalletConnect(config);

    window.localStorage.setItem('wallet_connect', JSON.stringify(walletConnect));
    provider = new ethers.providers.Web3Provider(window.ethereum);
    signer = new WalletConnectSigner(walletConnect, provider);

    //Todo : check wallet state in the store before attempting to connect
    const state = get(store);
    const session = window.localStorage.getItem("session");

    if (session && walletConnect.connected) store.set({ connection: Connection.Connected, session: JSON.parse(session) });
    assertEq(state.connection, Connection.Disconnected);
    store.set({ connection: Connection.Connecting });

    try {
      await walletConnect.connect();

      const address = await signer.getAddress();
      const tokenBalance: BigNumber = await config.token.balanceOf(address);
      const session = { address, tokenBalance, tx: null };
      const provNetwork = await ethers.providers.getNetwork(
        signer.walletConnect.chainId
      );
      network = {
        name: provNetwork.name,
        chainId: provNetwork.chainId,
      };

      config = new Config(network, provider, signer);

      store.set({ connection: Connection.Connected, session });
      saveSession({ ...session, tokenBalance: null });

    } catch (e) {
      console.log(e);
      assertEq(state.connection, Connection.Disconnected);
      store.set({ connection: Connection.Disconnected });
      assert(e, "Could not connect to wallet connect");
    }
  };


  return {
    subscribe: store.subscribe,
<<<<<<< HEAD
    connectMetamask: async (config: Config) => {
=======
    connect: async (config: Config) => {
      assert(config.signer);
>>>>>>> bf363d7c
      const state = get(store);

      assertEq(state.connection, Connection.Disconnected || Connection.Connecting);
      store.set({ connection: Connection.Connecting });

      // TODO: This hangs on Brave, if you have to unlock your wallet..
      try {
        await window.ethereum.request({ method: 'eth_requestAccounts' });
      } catch (e) {
        console.error(e);
      }

<<<<<<< HEAD
      const metamask = new ethers.providers.Web3Provider(window.ethereum);
      const signer = metamask.getSigner();

      network = await metamask.ready;

=======
      const signer = config.signer;
>>>>>>> bf363d7c
      const address = await signer.getAddress();

      config = new Config(network, provider, signer);

      try {
        modalStore.set({ status: ConnectionModalStateType.Close, modalProps: null });
        const tokenBalance: BigNumber = await config.token.balanceOf(address);
        const session = { address, tokenBalance, tx: null };
        store.set({
          connection: Connection.Connected,
          session,
        });
        saveSession({ ...session, tokenBalance: null });
      } catch (e) {
        console.error(e);
      }
    },

    updateBalance: (n: BigNumber) => {
      store.update((s: State) => {
        assert(s.connection === Connection.Connected);
        if (s.session.tokenBalance) {
          // If the token balance is loaded, we can update it, otherwise
          // we let it finish loading.
          s.session.tokenBalance = s.session.tokenBalance.add(n);
        }
        return s;
      });
    },

    refreshBalance: async (config: Config) => {
      const state = get(store);
      assert(state.connection === Connection.Connected);
      const addr = state.session.address;

      try {
        const tokenBalance: BigNumber = await config.token.balanceOf(addr);

        state.session.tokenBalance = tokenBalance;
        store.set(state);
      } catch (e) {
        console.error(e);
      }
    },

    setTxSigning: () => {
      store.update(s => {
        switch (s.connection) {
          case Connection.Connected:
            s.session.tx = { state: 'signing' };
            return s;
          default:
            throw new Unreachable();
        }
      });
    },

    setTxPending: (tx: TransactionResponse) => {
      store.update(s => {
        switch (s.connection) {
          case Connection.Connected:
            assert(s.session.tx !== null);
            assert(s.session.tx.state === 'signing');

            s.session.tx = { state: 'pending', hash: tx.hash };
            return s;
          default:
            throw new Unreachable();
        }
      });
    },

    setTxConfirmed: (tx: TransactionReceipt) => {
      store.update(s => {
        switch (s.connection) {
          case Connection.Connected:
            assert(s.session.tx !== null);
            assert(s.session.tx.state === 'pending');

            if (tx.status === 1) {
              s.session.tx = {
                state: 'success',
                hash: s.session.tx.hash,
                blockHash: tx.blockHash,
                blockNumber: tx.blockNumber
              };
            } else {
              s.session.tx = {
                state: 'fail',
                hash: s.session.tx.hash,
                blockHash: tx.blockHash,
                blockNumber: tx.blockNumber,
                error: "Failed"
              };
            }
            return s;
          default:
            throw new Unreachable();
        }
      });
    },

    setChangedAccount: (address: string) => {
      store.update(s => {
        switch (s.connection) {
          case Connection.Connected:
            // In case of locking Metamask the accountsChanged event returns undefined.
            // To prevent out of sync state, the wallet gets disconnected.
            if (address === undefined) {
              disconnectWallet();
            } else {
              s.session.address = address;
              saveSession(s.session);
            }
            return s;
          default:
            return s;
        }
      });
    },
    connectWalletConnect,
    provider,
    signer,
  };
};

export const state = loadState({ connection: Connection.Disconnected });

export const session = derived(state, s => {
  if (s.connection === Connection.Connected) {
    return s.session;
  }
  return null;
});

window.ethereum?.on('chainChanged', () => {
  // We disconnect the wallet to avoid out of sync state
  // between the account address and IDX DIDs
  disconnectWallet();
  location.reload();
});

// Updates state when user changes accounts
window.ethereum?.on("accountsChanged", async ([address]: string) => {
  const config = await getConfig();
  state.setChangedAccount(address);
  state.refreshBalance(config);
});

state.subscribe(s => {
  console.log("session.state", s);
});

export async function approveSpender(spender: string, amount: BigNumber, config: Config): Promise<void> {
  assert(config.signer);

  const signer = config.signer;
  const addr = await signer.getAddress();

  const allowance = await config.token.allowance(addr, spender);

  if (allowance < amount) {
    const tx = await config.token.connect(signer).approve(spender, amount);
    await tx.wait();
  }
}

export function disconnectWallet(): void {
  window.localStorage.clear();
  location.reload();
}

function saveSession(session: Session): void {
  window.localStorage.setItem("session", JSON.stringify({
    ...session, tokenBalance: null
  }));
}<|MERGE_RESOLUTION|>--- conflicted
+++ resolved
@@ -80,7 +80,7 @@
   if (session) store.set({ connection: Connection.Connected, session: JSON.parse(session) });
 
   let walletConnect: any;
-  let network;
+  let network: any;
   //ethereum provider
   let provider: any;
   // instantiate wallet connect signer
@@ -132,12 +132,8 @@
 
   return {
     subscribe: store.subscribe,
-<<<<<<< HEAD
     connectMetamask: async (config: Config) => {
-=======
-    connect: async (config: Config) => {
       assert(config.signer);
->>>>>>> bf363d7c
       const state = get(store);
 
       assertEq(state.connection, Connection.Disconnected || Connection.Connecting);
@@ -150,15 +146,7 @@
         console.error(e);
       }
 
-<<<<<<< HEAD
-      const metamask = new ethers.providers.Web3Provider(window.ethereum);
-      const signer = metamask.getSigner();
-
-      network = await metamask.ready;
-
-=======
       const signer = config.signer;
->>>>>>> bf363d7c
       const address = await signer.getAddress();
 
       config = new Config(network, provider, signer);
